--- conflicted
+++ resolved
@@ -25,11 +25,7 @@
     exit 1
 fi
 
-<<<<<<< HEAD
-echo -e "Warning: \n - final database requires ~10GB of storage\n - building databases temporarily requires a peak of ~35GB of storage and ~2GB of memory \n - script takes up to ~1.5 hours (system depending)"
-=======
-echo "Warning: databases require ~10GB storage for final databases and can use up to ~35GB of storage and (~2GB of memory) during building (takes up to ~1.5 hours)"
->>>>>>> cc614697
+echo -e "Warning: \n - final databases require ~10GB of storage\n - building databases temporarily requires a peak of ~35GB of storage and ~2GB of memory \n - script takes up to ~1.5 hours (system depending)"
 
 # make database dir and get abspath to it
 mkdir -p $database_dir
